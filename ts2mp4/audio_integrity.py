--- conflicted
+++ resolved
@@ -22,20 +22,6 @@
     return sum(1 for stream in media_info.streams if stream.codec_type == "audio")
 
 
-<<<<<<< HEAD
-def verify_audio_stream_integrity(input_file: Path, output_file: Path) -> None:
-    """Verify the integrity of audio streams by comparing MD5 hashes.
-
-    Args:
-    ----
-        input_file: The path to the original input file.
-        output_file: The path to the converted output file.
-
-    Raises:
-    ------
-        RuntimeError: If audio stream MD5 hashes do not match.
-
-=======
 def get_mismatched_audio_stream_indices(
     input_file: Path, output_file: Path
 ) -> list[int]:
@@ -53,7 +39,6 @@
     Returns:
         A list of integer indices for audio streams that have mismatched or failed MD5 hashes.
         An empty list is returned if all audio streams are verified successfully.
->>>>>>> 04d00aed
     """
     logger.info(
         f"Verifying audio stream integrity for {input_file.name} and {output_file.name}"
@@ -67,12 +52,6 @@
             input_md5 = get_stream_md5(input_file, "audio", i)
             output_md5 = get_stream_md5(output_file, "audio", i)
 
-<<<<<<< HEAD
-    if input_audio_md5s != output_audio_md5s:
-        raise RuntimeError(
-            "Audio stream MD5 mismatch! "
-            f"Input: {input_audio_md5s}, Output: {output_audio_md5s}"
-=======
             if input_md5 != output_md5:
                 logger.warning(
                     f"Mismatch in audio stream {i}: "
@@ -86,7 +65,6 @@
     if not mismatched_indices:
         logger.info(
             "Audio stream integrity verified successfully. All MD5 hashes match."
->>>>>>> 04d00aed
         )
     else:
         logger.error(
