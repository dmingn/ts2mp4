"""A module for verifying stream integrity."""

from logzero import logger

from .hashing import get_stream_md5
<<<<<<< HEAD
from .media_info import AudioStream, VideoStream
from .video_file import ConvertedVideoFile, VideoFile
=======
from .media_info import Stream
from .video_file import ConvertedVideoFile, StreamSources, VideoFile
>>>>>>> b767ff4d


def compare_stream_hashes(
    input_video: VideoFile,
    output_video: VideoFile,
    input_stream: VideoStream | AudioStream,
    output_stream: VideoStream | AudioStream,
) -> bool:
    """Check the integrity of a single stream by comparing MD5 hashes.

    Returns
    -------
        True if the stream hashes match and hash generation is successful, False otherwise.
    """
    try:
        input_md5 = get_stream_md5(input_video.path, input_stream)
    except RuntimeError as e:
        logger.warning(
            f"Failed to get MD5 for input stream at index {input_stream.index}: {e}"
        )
        return False

    try:
        output_md5 = get_stream_md5(output_video.path, output_stream)
    except RuntimeError as e:
        logger.warning(
            f"Failed to get MD5 for output stream at index {output_stream.index}: {e}"
        )
        return False

    if input_md5 != output_md5:
        logger.warning(
            f"Mismatch in stream at index {input_stream.index}: "
            f"Input MD5: {input_md5}, Output MD5: {output_md5}"
        )
        return False

    return True


def verify_copied_streams(converted_file: ConvertedVideoFile[StreamSources]) -> None:
    """Verify the integrity of copied streams by comparing their MD5 hashes.

    Args:
    ----
        converted_file: The ConvertedVideoFile object.

    Raises
    ------
        RuntimeError: If any copied stream's MD5 hash does not match.
    """
    logger.info(f"Verifying copied stream integrity for {converted_file.path.name}")

    for output_stream, stream_source in converted_file.stream_with_sources:
        if stream_source.conversion_type != "copied":
            continue

        if not isinstance(output_stream, (AudioStream, VideoStream)) or not isinstance(
            stream_source.source_stream, (AudioStream, VideoStream)
        ):
            raise NotImplementedError(
                "Stream integrity check for non-audio/video streams is not implemented."
            )

        if not compare_stream_hashes(
            input_video=VideoFile(path=stream_source.source_video_path),
            output_video=converted_file,
            input_stream=stream_source.source_stream,
            output_stream=output_stream,
        ):
            stream_type = output_stream.codec_type or "Unknown"
            raise RuntimeError(
                f"{stream_type.capitalize()} stream integrity check "
                f"failed for stream at index {stream_source.source_stream.index}"
            )

    logger.info("Copied stream integrity verified successfully. All MD5 hashes match.")<|MERGE_RESOLUTION|>--- conflicted
+++ resolved
@@ -3,13 +3,8 @@
 from logzero import logger
 
 from .hashing import get_stream_md5
-<<<<<<< HEAD
 from .media_info import AudioStream, VideoStream
-from .video_file import ConvertedVideoFile, VideoFile
-=======
-from .media_info import Stream
 from .video_file import ConvertedVideoFile, StreamSources, VideoFile
->>>>>>> b767ff4d
 
 
 def compare_stream_hashes(
