"""Unit tests for the ts2mp4 module."""

from pathlib import Path
from unittest.mock import MagicMock

import pytest
from pytest_mock import MockerFixture

<<<<<<< HEAD
from ts2mp4.audio_reencoder import StreamSourcesForAudioReEncoding
from ts2mp4.media_info import MediaInfo, Stream
=======
from ts2mp4.media_info import AudioStream, MediaInfo, VideoStream
>>>>>>> 9c85d862
from ts2mp4.ts2mp4 import ts2mp4
from ts2mp4.video_file import (
    ConversionType,
    ConvertedVideoFile,
    StreamSource,
    StreamSources,
    VideoFile,
)


@pytest.fixture
def mock_video_file(mocker: MockerFixture, tmp_path: Path) -> VideoFile:
    """Mock VideoFile object for ts2mp4 tests."""
    dummy_file = tmp_path / "test.ts"
    dummy_file.touch()

    video_stream = VideoStream(codec_type="video", index=0)
    audio_streams = (
        AudioStream(codec_type="audio", index=1, channels=2),
        AudioStream(codec_type="audio", index=2, channels=6),
    )
    media_info = MediaInfo(streams=(video_stream,) + audio_streams)
    mocker.patch("ts2mp4.video_file.get_media_info", return_value=media_info)

    return VideoFile(path=dummy_file)


@pytest.mark.unit
def test_ts2mp4_orchestrates_calls(
    mock_video_file: MagicMock,
    mocker: MockerFixture,
) -> None:
    """Test that ts2mp4 calls its dependencies correctly."""
    # Arrange
    output_file = Path("output.mp4")
    crf = 23
    preset = "medium"

    mock_output_video_file_instance = mocker.MagicMock(spec=ConvertedVideoFile)
    mock_output_video_file_instance.path = output_file
    mock_output_video_file_instance.media_info = MagicMock()
    mock_output_video_file_instance.stream_with_sources = []

    mock_perform_initial_conversion = mocker.patch(
        "ts2mp4.ts2mp4.perform_initial_conversion",
        return_value=mock_output_video_file_instance,
    )
    mock_verify_copied_streams = mocker.patch("ts2mp4.ts2mp4.verify_copied_streams")

    # Act
    ts2mp4(mock_video_file, output_file, crf, preset)

    # Assert
    mock_perform_initial_conversion.assert_called_once_with(
        mock_video_file, output_file, crf, preset
    )
    assert mock_verify_copied_streams.call_count == 2


@pytest.mark.unit
def test_calls_verify_streams_on_success(
    mock_video_file: MagicMock, mocker: MockerFixture, tmp_path: Path
) -> None:
    """Test that verify_streams is called on successful conversion."""
    # Arrange
    output_file = tmp_path / "output.mp4"
    output_file.touch()
    crf = 23
    preset = "medium"

    mock_output_video_file_instance = mocker.MagicMock(spec=ConvertedVideoFile)
    mock_output_video_file_instance.path = output_file
    mock_output_video_file_instance.media_info = MagicMock()
    mock_output_video_file_instance.stream_with_sources = []
    mock_perform_initial_conversion = mocker.patch(
        "ts2mp4.ts2mp4.perform_initial_conversion",
        return_value=mock_output_video_file_instance,
    )
    mock_verify_copied_streams = mocker.patch("ts2mp4.ts2mp4.verify_copied_streams")

    # Act
    ts2mp4(mock_video_file, output_file, crf, preset)

    # Assert
    mock_perform_initial_conversion.assert_called_once_with(
        mock_video_file, output_file, crf, preset
    )
    assert mock_verify_copied_streams.call_count == 2


@pytest.mark.unit
def test_ts2mp4_raises_runtime_error_on_ffmpeg_failure(
    mock_video_file: MagicMock, mocker: MockerFixture
) -> None:
    """Test that a RuntimeError is raised on ffmpeg failure."""
    # Arrange
    output_file = Path("output.mp4")
    crf = 23
    preset = "medium"

    mocker.patch(
        "ts2mp4.ts2mp4.perform_initial_conversion",
        side_effect=RuntimeError("ffmpeg failed with return code 1"),
    )

    # Act & Assert
    with pytest.raises(RuntimeError, match="ffmpeg failed with return code 1"):
        ts2mp4(mock_video_file, output_file, crf, preset)


@pytest.mark.unit
def test_does_not_call_verify_streams_on_ffmpeg_failure(
    mock_video_file: MagicMock, mocker: MockerFixture
) -> None:
    """Test that ts2mp4 does not call verify_streams on failure."""
    # Arrange
    output_file = Path("output.mp4")
    crf = 23
    preset = "medium"

    mocker.patch(
        "ts2mp4.ts2mp4.perform_initial_conversion",
        side_effect=RuntimeError("ffmpeg failed with return code 1"),
    )
    mock_verify_copied_streams = mocker.patch("ts2mp4.ts2mp4.verify_copied_streams")

    # Act & Assert
    with pytest.raises(RuntimeError):
        ts2mp4(mock_video_file, output_file, crf, preset)

    mock_verify_copied_streams.assert_not_called()


@pytest.mark.unit
def test_ts2mp4_re_encodes_on_stream_integrity_failure(
    mock_video_file: MagicMock, mocker: MockerFixture, tmp_path: Path
) -> None:
    """Test that re-encoding is triggered on stream integrity failure."""
    # Arrange
    output_file = tmp_path / "output.mp4"
    output_file.touch()
    crf = 23
    preset = "medium"

    mock_output_video_file_instance = mocker.MagicMock(spec=ConvertedVideoFile)
    mock_output_video_file_instance.path = output_file
    mock_output_video_file_instance.media_info = mocker.MagicMock(spec=MediaInfo)
    mock_output_video_file_instance.media_info.streams = [
        Stream(codec_type="video", index=0),
        Stream(codec_type="audio", index=1),
        Stream(codec_type="audio", index=2),
    ]
    mock_output_video_file_instance.stream_with_sources = []
    mocker.patch(
        "ts2mp4.ts2mp4.perform_initial_conversion",
        return_value=mock_output_video_file_instance,
    )
    mocker.patch(
        "ts2mp4.ts2mp4.verify_copied_streams",
        side_effect=RuntimeError("Audio stream integrity check failed"),
    )

    mock_re_encoded_file = mocker.MagicMock()
    mock_re_encoded_file.stream_sources = StreamSourcesForAudioReEncoding(
        StreamSources(
            [
                StreamSource(
                    source_video_file=mock_output_video_file_instance,
                    source_stream_index=0,
                    conversion_type=ConversionType.COPIED,
                ),
                StreamSource(
                    source_video_file=mock_video_file,
                    source_stream_index=1,
                    conversion_type=ConversionType.CONVERTED,
                ),
                StreamSource(
                    source_video_file=mock_output_video_file_instance,
                    source_stream_index=2,
                    conversion_type=ConversionType.COPIED,
                ),
            ]
        )
    )

    mock_re_encode = mocker.patch(
        "ts2mp4.ts2mp4.re_encode_mismatched_audio_streams",
        return_value=mock_re_encoded_file,
    )
    mocker.patch("pathlib.Path.replace")

    # Act
    ts2mp4(mock_video_file, output_file, crf, preset)

    # Assert
    mock_re_encode.assert_called_once_with(
        original_file=mock_video_file,
        encoded_file=mock_output_video_file_instance,
        output_file=output_file.with_suffix(output_file.suffix + ".temp"),
    )


@pytest.mark.unit
def test_ts2mp4_re_encode_failure_raises_error(
    mock_video_file: MagicMock, mocker: MockerFixture, tmp_path: Path
) -> None:
    """Test that a RuntimeError is raised on re-encode failure."""
    # Arrange
    output_file = tmp_path / "output.mp4"
    output_file.touch()
    crf = 23
    preset = "medium"

    mock_output_video_file_instance = mocker.MagicMock(spec=VideoFile)
    mock_output_video_file_instance.path = output_file
    mock_output_video_file_instance.media_info = MagicMock()
    mocker.patch(
        "ts2mp4.ts2mp4.perform_initial_conversion",
        return_value=mock_output_video_file_instance,
    )
    mocker.patch(
        "ts2mp4.ts2mp4.verify_copied_streams",
        side_effect=RuntimeError("Audio stream integrity check failed"),
    )
    mocker.patch(
        "ts2mp4.ts2mp4.re_encode_mismatched_audio_streams",
        side_effect=RuntimeError("Re-encode failed"),
    )

    # Act & Assert
    with pytest.raises(RuntimeError, match="Re-encode failed"):
        ts2mp4(mock_video_file, output_file, crf, preset)<|MERGE_RESOLUTION|>--- conflicted
+++ resolved
@@ -6,12 +6,8 @@
 import pytest
 from pytest_mock import MockerFixture
 
-<<<<<<< HEAD
 from ts2mp4.audio_reencoder import StreamSourcesForAudioReEncoding
-from ts2mp4.media_info import MediaInfo, Stream
-=======
 from ts2mp4.media_info import AudioStream, MediaInfo, VideoStream
->>>>>>> 9c85d862
 from ts2mp4.ts2mp4 import ts2mp4
 from ts2mp4.video_file import (
     ConversionType,
@@ -160,9 +156,9 @@
     mock_output_video_file_instance.path = output_file
     mock_output_video_file_instance.media_info = mocker.MagicMock(spec=MediaInfo)
     mock_output_video_file_instance.media_info.streams = [
-        Stream(codec_type="video", index=0),
-        Stream(codec_type="audio", index=1),
-        Stream(codec_type="audio", index=2),
+        VideoStream(codec_type="video", index=0),
+        AudioStream(codec_type="audio", index=1),
+        AudioStream(codec_type="audio", index=2),
     ]
     mock_output_video_file_instance.stream_with_sources = []
     mocker.patch(
