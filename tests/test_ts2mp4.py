--- conflicted
+++ resolved
@@ -6,24 +6,9 @@
 import pytest
 from pytest_mock import MockerFixture
 
-<<<<<<< HEAD
+from ts2mp4.media_info import MediaInfo, Stream
 from ts2mp4.ts2mp4 import ts2mp4
 from ts2mp4.video_file import VideoFile
-=======
-from ts2mp4.ffmpeg import FFmpegResult
-from ts2mp4.media_info import MediaInfo, Stream
-from ts2mp4.ts2mp4 import (
-    StreamSourcesForInitialConversion,
-    _build_ffmpeg_args_from_stream_sources,
-    _perform_initial_conversion,
-    ts2mp4,
-)
-from ts2mp4.video_file import (
-    ConversionType,
-    StreamSource,
-    StreamSources,
-    VideoFile,
-)
 
 
 @pytest.fixture
@@ -43,118 +28,6 @@
     return VideoFile(path=dummy_file)
 
 
-@pytest.fixture
-def stream_sources_for_initial_conversion(
-    mock_video_file: VideoFile,
-) -> StreamSourcesForInitialConversion:
-    """Create a StreamSourcesForInitialConversion instance for testing."""
-    sources = StreamSources(
-        (
-            StreamSource(
-                source_video_file=mock_video_file,
-                source_stream_index=0,
-                conversion_type=ConversionType.CONVERTED,
-            ),
-            StreamSource(
-                source_video_file=mock_video_file,
-                source_stream_index=1,
-                conversion_type=ConversionType.COPIED,
-            ),
-            StreamSource(
-                source_video_file=mock_video_file,
-                source_stream_index=2,
-                conversion_type=ConversionType.COPIED,
-            ),
-        )
-    )
-    return StreamSourcesForInitialConversion(sources)
-
-
-@pytest.mark.unit
-def test_build_ffmpeg_args_from_stream_sources(
-    stream_sources_for_initial_conversion: StreamSourcesForInitialConversion,
-) -> None:
-    """Test that _build_ffmpeg_args_from_stream_sources generates correct arguments."""
-    output_path = Path("output.mp4")
-    crf = 23
-    preset = "medium"
-    expected_args = [
-        "-hide_banner",
-        "-nostats",
-        "-fflags",
-        "+discardcorrupt",
-        "-y",
-        "-i",
-        str(stream_sources_for_initial_conversion.source_video_file.path),
-        "-map",
-        "0:0",
-        "-map",
-        "0:1",
-        "-map",
-        "0:2",
-        "-f",
-        "mp4",
-        "-vsync",
-        "1",
-        "-vf",
-        "bwdif",
-        "-codec:v",
-        "libx265",
-        "-crf",
-        "23",
-        "-preset",
-        "medium",
-        "-codec:a",
-        "copy",
-        "-bsf:a",
-        "aac_adtstoasc",
-        str(output_path),
-    ]
-
-    args = _build_ffmpeg_args_from_stream_sources(
-        stream_sources=stream_sources_for_initial_conversion,
-        output_path=output_path,
-        crf=crf,
-        preset=preset,
-    )
-
-    assert args == expected_args
-
-
-@pytest.mark.unit
-def test_perform_initial_conversion_success(
-    mock_video_file: MagicMock, mocker: MockerFixture
-) -> None:
-    """Test that _perform_initial_conversion executes FFmpeg successfully."""
-    output_file = Path("output.mp4")
-    crf = 23
-    preset = "medium"
-
-    mock_build_args = mocker.patch(
-        "ts2mp4.ts2mp4._build_ffmpeg_args_from_stream_sources",
-        return_value=["mock_arg"],
-    )
-    mock_execute_ffmpeg = mocker.patch("ts2mp4.ts2mp4.execute_ffmpeg")
-    mock_execute_ffmpeg.return_value = FFmpegResult(stdout=b"", stderr="", returncode=0)
-    mock_build_stream_sources = mocker.patch("ts2mp4.ts2mp4._build_stream_sources")
-
-    mocker.patch(
-        "ts2mp4.ts2mp4.ConvertedVideoFile",
-        return_value=mocker.MagicMock(spec=VideoFile, path=output_file),
-    )
-    _perform_initial_conversion(mock_video_file, output_file, crf, preset)
-
-    mock_build_stream_sources.assert_called_once_with(mock_video_file)
-    mock_build_args.assert_called_once_with(
-        stream_sources=mock_build_stream_sources.return_value,
-        output_path=output_file,
-        crf=crf,
-        preset=preset,
-    )
-    mock_execute_ffmpeg.assert_called_once_with(["mock_arg"])
->>>>>>> aa98e680
-
-
 @pytest.mark.unit
 def test_ts2mp4_orchestrates_calls(
     mock_video_file: MagicMock,
