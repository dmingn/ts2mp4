from pathlib import Path

import pytest
from pytest_mock import MockerFixture

from ts2mp4.ffmpeg import FFmpegResult
from ts2mp4.ts2mp4 import ts2mp4


@pytest.mark.unit
def test_calls_execute_ffmpeg_with_correct_args(mocker: MockerFixture) -> None:
    """Test that ts2mp4 calls execute_ffmpeg with the correct arguments."""
    # Arrange
    input_file = Path("input.ts")
    output_file = Path("output.mp4")
    crf = 23
    preset = "medium"

    mock_execute_ffmpeg = mocker.patch("ts2mp4.ts2mp4.execute_ffmpeg")
    mock_execute_ffmpeg.return_value = FFmpegResult(stdout=b"", stderr="", returncode=0)
    mocker.patch("ts2mp4.ts2mp4.get_mismatched_audio_stream_indices", return_value=[])

    # Act
    ts2mp4(input_file, output_file, crf, preset)

    # Assert
    expected_args = [
        "-hide_banner",
        "-nostats",
        "-fflags",
        "+discardcorrupt",
        "-y",
        "-i",
        str(input_file),
        "-map",
        "0:v",
        "-map",
        "0:a",
        "-map",
        "0:s?",
        "-f",
        "mp4",
        "-vsync",
        "1",
        "-vf",
        "bwdif",
        "-codec:v",
        "libx265",
        "-crf",
        str(crf),
        "-preset",
        preset,
        "-codec:a",
        "copy",
        "-codec:s",
        "mov_text",
        "-bsf:a",
        "aac_adtstoasc",
        str(output_file),
    ]
    mock_execute_ffmpeg.assert_called_once_with(expected_args)


@pytest.mark.unit
<<<<<<< HEAD
def test_calls_verify_audio_stream_integrity_on_success(mocker: MockerFixture) -> None:
    """Test that ts2mp4 calls verify_audio_stream_integrity on success."""
=======
def test_calls_get_mismatched_audio_stream_indices_on_success(
    mocker: MockerFixture,
) -> None:
>>>>>>> 04d00aed
    # Arrange
    input_file = Path("input.ts")
    output_file = Path("output.mp4")
    crf = 23
    preset = "medium"

    mock_execute_ffmpeg = mocker.patch("ts2mp4.ts2mp4.execute_ffmpeg")
    mock_execute_ffmpeg.return_value = FFmpegResult(stdout=b"", stderr="", returncode=0)
    mock_get_mismatched_indices = mocker.patch(
        "ts2mp4.ts2mp4.get_mismatched_audio_stream_indices", return_value=[]
    )

    # Act
    ts2mp4(input_file, output_file, crf, preset)

    # Assert
    mock_get_mismatched_indices.assert_called_once_with(
        input_file=input_file, output_file=output_file
    )


@pytest.mark.unit
<<<<<<< HEAD
def test_ts2mp4_raises_runtime_error_on_failure(mocker: MockerFixture) -> None:
    """Test that ts2mp4 raises a RuntimeError on ffmpeg failure."""
=======
def test_ts2mp4_raises_runtime_error_on_ffmpeg_failure(mocker: MockerFixture) -> None:
>>>>>>> 04d00aed
    # Arrange
    input_file = Path("input.ts")
    output_file = Path("output.mp4")
    crf = 23
    preset = "medium"

    mocker.patch("ts2mp4.ts2mp4.get_mismatched_audio_stream_indices")
    mock_execute_ffmpeg = mocker.patch("ts2mp4.ts2mp4.execute_ffmpeg")
    mock_execute_ffmpeg.return_value = FFmpegResult(
        stdout=b"", stderr="ffmpeg error", returncode=1
    )

    # Act & Assert
    with pytest.raises(RuntimeError, match="ffmpeg failed with return code 1"):
        ts2mp4(input_file, output_file, crf, preset)


@pytest.mark.unit
def test_does_not_call_get_mismatched_indices_on_ffmpeg_failure(
    mocker: MockerFixture,
) -> None:
    """Test that ts2mp4 does not call verify_audio_stream_integrity on failure."""
    # Arrange
    input_file = Path("input.ts")
    output_file = Path("output.mp4")
    crf = 23
    preset = "medium"

    mock_execute_ffmpeg = mocker.patch("ts2mp4.ts2mp4.execute_ffmpeg")
    mock_get_mismatched_indices = mocker.patch(
        "ts2mp4.ts2mp4.get_mismatched_audio_stream_indices"
    )
    mock_execute_ffmpeg.return_value = FFmpegResult(
        stdout=b"", stderr="ffmpeg error", returncode=1
    )

    # Act & Assert
    with pytest.raises(RuntimeError):
        ts2mp4(input_file, output_file, crf, preset)

    mock_get_mismatched_indices.assert_not_called()


@pytest.mark.unit
def test_ts2mp4_raises_runtime_error_on_audio_integrity_failure(
    mocker: MockerFixture,
) -> None:
    # Arrange
    input_file = Path("input.ts")
    output_file = Path("output.mp4")
    crf = 23
    preset = "medium"

    mock_execute_ffmpeg = mocker.patch("ts2mp4.ts2mp4.execute_ffmpeg")
    mock_execute_ffmpeg.return_value = FFmpegResult(stdout=b"", stderr="", returncode=0)
    mocker.patch(
        "ts2mp4.ts2mp4.get_mismatched_audio_stream_indices", return_value=[0, 2]
    )

    # Act & Assert
    with pytest.raises(
        RuntimeError,
        match="Audio stream integrity check failed for indices: \\[0, 2\\]",
    ):
        ts2mp4(input_file, output_file, crf, preset)<|MERGE_RESOLUTION|>--- conflicted
+++ resolved
@@ -62,14 +62,9 @@
 
 
 @pytest.mark.unit
-<<<<<<< HEAD
-def test_calls_verify_audio_stream_integrity_on_success(mocker: MockerFixture) -> None:
-    """Test that ts2mp4 calls verify_audio_stream_integrity on success."""
-=======
 def test_calls_get_mismatched_audio_stream_indices_on_success(
     mocker: MockerFixture,
 ) -> None:
->>>>>>> 04d00aed
     # Arrange
     input_file = Path("input.ts")
     output_file = Path("output.mp4")
@@ -92,12 +87,7 @@
 
 
 @pytest.mark.unit
-<<<<<<< HEAD
-def test_ts2mp4_raises_runtime_error_on_failure(mocker: MockerFixture) -> None:
-    """Test that ts2mp4 raises a RuntimeError on ffmpeg failure."""
-=======
 def test_ts2mp4_raises_runtime_error_on_ffmpeg_failure(mocker: MockerFixture) -> None:
->>>>>>> 04d00aed
     # Arrange
     input_file = Path("input.ts")
     output_file = Path("output.mp4")
