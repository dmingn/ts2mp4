--- conflicted
+++ resolved
@@ -21,14 +21,9 @@
     file_path = Path("test.ts")
     ffprobe_output = {
         "streams": [
-<<<<<<< HEAD
-            {"codec_type": "video"},
-            {"codec_type": "audio"},
-            {"codec_type": "audio"},
-=======
             {"codec_type": "video", "index": 0},
             {"codec_type": "audio", "index": 1},
->>>>>>> f4104346
+            {"codec_type": "audio", "index": 2},
         ],
         "format": {"format_name": "mpegts"},
     }
@@ -43,14 +38,9 @@
     # Assert
     expected = MediaInfo(
         streams=(
-<<<<<<< HEAD
-            Stream(codec_type="video"),
-            Stream(codec_type="audio"),
-            Stream(codec_type="audio"),
-=======
             Stream(codec_type="video", index=0),
             Stream(codec_type="audio", index=1),
->>>>>>> f4104346
+            Stream(codec_type="audio", index=2),
         ),
         format=Format(format_name="mpegts"),
     )
@@ -155,14 +145,9 @@
     # Assuming a real ts file has at least one video and one audio stream at indices 0 and 1
     expected = MediaInfo(
         streams=(
-<<<<<<< HEAD
-            Stream(codec_type="video"),
-            Stream(codec_type="audio"),
-            Stream(codec_type="audio"),
-=======
             Stream(codec_type="video", index=0),
             Stream(codec_type="audio", index=1),
->>>>>>> f4104346
+            Stream(codec_type="audio", index=2),
         ),
         format=Format(format_name="mpegts"),
     )
